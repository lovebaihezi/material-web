{
  "name": "@material/mwc-icon-button",
  "version": "0.22.1",
  "description": "Material Design icon button web component",
  "keywords": [
    "material design",
    "web components",
    "icon button"
  ],
  "main": "mwc-icon-button.js",
  "module": "mwc-icon-button.js",
  "repository": {
    "type": "git",
    "url": "https://github.com/material-components/material-components-web-components.git",
    "directory": "packages/icon-button"
  },
  "license": "Apache-2.0",
  "dependencies": {
    "@material/mwc-ripple": "^0.22.1",
    "lit-element": "^2.5.1",
    "tslib": "^2.0.1"
  },
  "scripts": {
    "build:style": "node ../../scripts/sass-to-lit-css/index.js mwc-icon-button.scss"
  },
  "devDependencies": {
<<<<<<< HEAD
    "@material/feature-targeting": "=13.0.0-canary.ae85f7eba.0",
    "@material/icon-button": "=13.0.0-canary.ae85f7eba.0",
    "@material/mwc-base": "^0.22.1",
=======
    "@material/feature-targeting": "=13.0.0-canary.cc5377458.0",
    "@material/icon-button": "=13.0.0-canary.cc5377458.0",
>>>>>>> ea889c69
    "@material/mwc-icon": "^0.22.1",
    "@material/ripple": "=13.0.0-canary.cc5377458.0",
    "@material/theme": "=13.0.0-canary.cc5377458.0"
  },
  "publishConfig": {
    "access": "public"
  }
}<|MERGE_RESOLUTION|>--- conflicted
+++ resolved
@@ -24,14 +24,9 @@
     "build:style": "node ../../scripts/sass-to-lit-css/index.js mwc-icon-button.scss"
   },
   "devDependencies": {
-<<<<<<< HEAD
-    "@material/feature-targeting": "=13.0.0-canary.ae85f7eba.0",
-    "@material/icon-button": "=13.0.0-canary.ae85f7eba.0",
-    "@material/mwc-base": "^0.22.1",
-=======
     "@material/feature-targeting": "=13.0.0-canary.cc5377458.0",
     "@material/icon-button": "=13.0.0-canary.cc5377458.0",
->>>>>>> ea889c69
+    "@material/mwc-base": "^0.22.1",
     "@material/mwc-icon": "^0.22.1",
     "@material/ripple": "=13.0.0-canary.cc5377458.0",
     "@material/theme": "=13.0.0-canary.cc5377458.0"
