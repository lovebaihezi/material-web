--- conflicted
+++ resolved
@@ -16,14 +16,9 @@
   },
   "license": "Apache-2.0",
   "dependencies": {
-<<<<<<< HEAD
     "@material/mwc-base": "^0.21.0",
-    "@material/linear-progress": "=12.0.0-canary.8415ae585.0",
-    "@material/theme": "=12.0.0-canary.8415ae585.0",
-=======
     "@material/linear-progress": "=12.0.0-canary.f705e8048.0",
     "@material/theme": "=12.0.0-canary.f705e8048.0",
->>>>>>> 573d8913
     "lit-element": "^2.5.0",
     "lit-html": "^1.4.0",
     "tslib": "^2.0.1"
