--- conflicted
+++ resolved
@@ -16,16 +16,10 @@
   },
   "license": "Apache-2.0",
   "dependencies": {
-<<<<<<< HEAD
-    "@material/dom": "=8.0.0-canary.f86f83f54.0",
-    "@material/floating-label": "=8.0.0-canary.f86f83f54.0",
-    "@material/line-ripple": "=8.0.0-canary.f86f83f54.0",
-    "@material/list": "*",
-=======
     "@material/dom": "=8.0.0-canary.74839da7b.0",
     "@material/floating-label": "=8.0.0-canary.74839da7b.0",
     "@material/line-ripple": "=8.0.0-canary.74839da7b.0",
->>>>>>> c44acc0c
+    "@material/list": "=8.0.0-canary.74839da7b.0",
     "@material/mwc-base": "^0.17.2",
     "@material/mwc-floating-label": "^0.17.2",
     "@material/mwc-icon": "^0.17.2",
